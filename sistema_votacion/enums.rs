use core::fmt::Display;

<<<<<<< HEAD
=======
#[ink::scale_derive(Encode, Decode, TypeInfo)]
#[cfg_attr(feature = "std", derive(ink::storage::traits::StorageLayout))]
#[derive(Debug, PartialEq, Clone)]
>>>>>>> 1cf3a526
/// Representa el estado de aprobacion de un usuario.
///
/// Utilizado para decidir el estado de aprobación de un usuario
/// en el proceso de cambio de estado
#[ink::scale_derive(Encode, Decode, TypeInfo)]
#[cfg_attr(feature = "std", derive(ink::storage::traits::StorageLayout))]
#[derive(Debug, PartialEq)]
pub enum EstadoAprobacion {
    Aprobado,
    Rechazado,
}

#[ink::scale_derive(Encode, Decode, TypeInfo)]
#[cfg_attr(feature = "std", derive(ink::storage::traits::StorageLayout))]
#[derive(Debug, PartialEq)]
/// Estados que puede tener la eleccion según su fecha de inicio y cierre
pub enum EstadoDeEleccion {
    Pendiente,
    EnCurso,
    Finalizada,
}

/// Representa un error al llamar a un metodo del sistema.
#[ink::scale_derive(Encode, Decode, TypeInfo)]
#[cfg_attr(feature = "std", derive(ink::storage::traits::StorageLayout))]
#[derive(Debug,PartialEq)]
pub enum Error {
    PermisosInsuficientes,      // Intentar acceder a un metodo que no le corresponde al usuario.
    UsuarioExistente,           // Intentar registrar un usuario que ya existe.
    UsuarioNoExistente,         // Intentar registrar como votante/candidato a un usuario que no existe.
    UsuarioNoPermitido,         // Intentar registrar administrador como usuario del sistema (futuro candidato o miembro)
    VotanteExistente,           // Intentar registrar un votante que ya existe.
    CandidatoExistente,         // Intentar registrar un candidato que ya existe.
    MiembroExistente,           // Intentar registrar un miembro que ya existe.
    VotanteNoExistente,         // Intentar aprobar un votante que no existe.
    CandidatoNoExistente,       // Intentar aprobar un candidato que no existe.
    VotacionNoExiste,           // Intentar registrar un votante en una eleccion que no existe.
    VotacionNoIniciada,         // Intenta obtener los candidatos disponibles en una eleccion que no esta en curso
    VotacionEnCurso,            // Intentar registrar a un miembro en una eleccion que ya inicio.
    VotacionFinalizada,         // La votación finalizó, no es posible operar
    VotanteYaVoto,              // El votante ya votó, no puede hacerlo dos veces
    FechaFinalizacionInvalida,  // Se intenta crear una elección donde la fecha fin > inicio
    FechaInvalida               // La fecha introducida no existe (no es valida)
}

impl Display for Error {
    fn fmt(&self, f: &mut core::fmt::Formatter<'_>) -> core::fmt::Result {
        match self {
            Error::PermisosInsuficientes => write!(
                f,
                "El usuario no posee los permisos requeridos"
            ),
            Error::UsuarioExistente => {
                write!(f, "El usuario ya se encuentra registrado en el sistema")
            }
            Error::UsuarioNoExistente => {
                write!(f, "El usuario no se encuentra registrado en el sistema")
            }
            Error::UsuarioNoPermitido => write!(
                f,
                "El usuario que intenta registrar es el administrador del sistema"
            ),
            Error::VotanteExistente => write!(f, "El votante ya se encuentra registrado"),
            Error::CandidatoExistente => write!(f, "El candidato ya se encuentra registrado"),
            Error::MiembroExistente => write!(f, "El miembro ya se encuentra registrado"),
            Error::VotanteNoExistente => {
                write!(f, "El votante solicitado no se encuentra registrado")
            }
            Error::CandidatoNoExistente => {
                write!(f, "El candidato solicitado no se encuentra registrado")
            }
            Error::VotacionNoExiste => write!(f, "La votación solicitada no existe en el sistema"),
            Error::VotacionNoIniciada => write!(f, "La votación solicitada no ha comenzado"),
            Error::VotacionEnCurso => write!(f, "La votación se encuentra en curso."),
            Error::VotacionFinalizada => write!(f, "La votación solicitada ya ha finalizado"),
            Error::VotanteYaVoto => write!(f, "El votante solicitado ya ha votado"),
            Error::FechaFinalizacionInvalida => write!(
                f,
                "La fecha de finalizacion ingresada no es consistente con la de inicio"
            ),
            Error::FechaInvalida => write!(f, "La fecha ingresada no es valida"),
        }
    }
}
<<<<<<< HEAD
=======

#[ink::scale_derive(Encode, Decode, TypeInfo)]
#[cfg_attr(feature = "std", derive(ink::storage::traits::StorageLayout))]
#[derive(Debug, PartialEq, Clone)]
/// Estados que puede tener la eleccion según su fecha de inicio y cierre
pub enum EstadoDeEleccion {
    Pendiente,
    EnCurso,
    Finalizada,
}
>>>>>>> 1cf3a526
<|MERGE_RESOLUTION|>--- conflicted
+++ resolved
@@ -1,18 +1,12 @@
 use core::fmt::Display;
 
-<<<<<<< HEAD
-=======
-#[ink::scale_derive(Encode, Decode, TypeInfo)]
-#[cfg_attr(feature = "std", derive(ink::storage::traits::StorageLayout))]
-#[derive(Debug, PartialEq, Clone)]
->>>>>>> 1cf3a526
 /// Representa el estado de aprobacion de un usuario.
 ///
 /// Utilizado para decidir el estado de aprobación de un usuario
 /// en el proceso de cambio de estado
 #[ink::scale_derive(Encode, Decode, TypeInfo)]
 #[cfg_attr(feature = "std", derive(ink::storage::traits::StorageLayout))]
-#[derive(Debug, PartialEq)]
+#[derive(Debug, PartialEq, Clone)]
 pub enum EstadoAprobacion {
     Aprobado,
     Rechazado,
@@ -90,8 +84,6 @@
         }
     }
 }
-<<<<<<< HEAD
-=======
 
 #[ink::scale_derive(Encode, Decode, TypeInfo)]
 #[cfg_attr(feature = "std", derive(ink::storage::traits::StorageLayout))]
@@ -101,5 +93,4 @@
     Pendiente,
     EnCurso,
     Finalizada,
-}
->>>>>>> 1cf3a526
+}