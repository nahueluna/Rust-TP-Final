use crate::enums::{EstadoAprobacion, Error, EstadoDeEleccion};
use crate::votante::Votante;
use crate::{candidato::Candidato, fecha::Fecha};
use ink::prelude::{string::String, vec::Vec};
use ink::primitives::AccountId;

/*
 * Eleccion: identificador, fechas de inicio y cierre.
 * Votantes con su id propio, estado de aprobacion, y si votaron o no.
 * Candidatos con id propio, estado de aprobacion, y cantidad de votos recibidos.
 */
#[ink::scale_derive(Encode, Decode, TypeInfo)]
#[cfg_attr(feature = "std", derive(ink::storage::traits::StorageLayout))]
#[derive(Debug)]
pub(crate) struct Eleccion {
    pub(crate) id: u32,
    votantes: Vec<Votante>,
    candidatos: Vec<Candidato>,
    puesto: String,
    inicio: Fecha,
    fin: Fecha,
    estado: EstadoDeEleccion,
}

#[ink::scale_derive(Encode, Decode, TypeInfo)]
pub enum Rol {
    Candidato,
    Votante,
}

impl Eleccion {
    // Creacion de una eleccion vacia
    pub(crate) fn new(id: u32, puesto: String, inicio: Fecha, fin: Fecha) -> Self {
        Self {
            id,
            votantes: Vec::new(),
            candidatos: Vec::new(),
            puesto,
            inicio,
            fin,
            estado: EstadoDeEleccion::Pendiente,
        }
    }

    pub(crate) fn añadir_miembro(&mut self, id: AccountId, rol: Rol) {
        match rol {
            Rol::Candidato => {
                self.candidatos.push(Candidato::new(id));
            }
            Rol::Votante => {
                self.votantes.push(Votante::new(id));
            }
        }
    }

    /// Devuelve `Some(index)` del usuario con el id y rol especificado o
    /// `None` en caso de no encontrarlo.
    fn get_posicion_miembro(&self, id: &AccountId, rol: &Rol) -> Option<usize> {
        match rol {
            Rol::Candidato => self.candidatos.iter().position(|v| v.id == *id),
            Rol::Votante => self.votantes.iter().position(|v| v.id == *id),
        }
    }

    /// Busca un votante con un AccountId determinado
    /// Retorna `Some(&mut Votante)` si lo halla, sino devuelve `None`.
    pub fn buscar_votante(&mut self, id: &AccountId) -> Option<&mut Votante> {
        if let Some(index) = self.get_posicion_miembro(id, &Rol::Votante) {
            return self.votantes.get_mut(index);
        }

        None
    }

    /// Busca un candidato con un AccountId determinado
    /// Retorna `Some(&mut Candidato)` si lo halla, sino devuelve `None`.
    pub fn buscar_candidato(&mut self, id: &AccountId) -> Option<&mut Candidato> {
        if let Some(index) = self.get_posicion_miembro(id, &Rol::Candidato) {
            return self.candidatos.get_mut(index);
        }

        None
    }

    /// Retorna si el usuario con `AccoundId` especificado existe en la eleccion,
    /// sea `Candidato` o `Votante`
    pub fn existe_usuario(&self, id: &AccountId) -> bool {
        self.votantes.iter().any(|vot| vot.id == *id) || 
        self.candidatos.iter().any(|cand| cand.id == *id)
    }

    /// Retorna un `Vec<AccountId>` de los usuarios que se correspondan al rol `rol`.
    pub fn get_no_verificados(&self, rol: Rol) -> Vec<AccountId> {
        let mut no_verificados: Vec<AccountId> = Vec::new();

        match rol {
            Rol::Votante => {
                for v in self.votantes.iter() {
                    if v.esta_pendiente() {
                        no_verificados.push(v.id);
                    }
                }
            }
            Rol::Candidato => {
                for c in self.candidatos.iter() {
                    if c.esta_pendiente() {
                        no_verificados.push(c.id);
                    }
                }
            }
        }

        no_verificados
    }
<<<<<<< HEAD

    /// Aprueba un miembro especificando el rol.
    /// Retorna `Ok()` si fue posible o `Error` si el usuario no se encontró
    pub(crate) fn aprobar(&mut self, id_miembro: AccountId, rol: &Rol) -> Result<(), Error> {
        match rol {
            Rol::Votante => {
                if let Some(v) = self.votantes.iter_mut().find(|v| v.id == id_miembro) {
                   v.aprobacion = EstadoAprobacion::Aprobado;
                   return Ok(());
                }
                Err(Error::CandidatoNoExistente)
            }
            Rol::Candidato => {
                if let Some(v) = self.candidatos.iter_mut().find(|v| v.id == id_miembro) {
                    v.aprobacion = EstadoAprobacion::Aprobado;
                    return Ok(());
                }
                Err(Error::VotanteNoExistente)
            }
        }
    }

    /// Rechaza un miembro especificando el rol.
    /// Retorna `Ok()` si fue posible o `Error` si el usuario no se encontró
    pub(crate) fn rechazar(&mut self, id_miembro: AccountId, rol: &Rol) -> Result<(), Error> {
        match rol {
            Rol::Votante => {
                if let Some(v) = self.votantes.iter_mut().find(|v| v.id == id_miembro) {
                   v.aprobacion = EstadoAprobacion::Rechazado;
                   return Ok(());
                }
                Err(Error::CandidatoNoExistente)
            }
            Rol::Candidato => {
                if let Some(v) = self.candidatos.iter_mut().find(|v| v.id == id_miembro) {
                    v.aprobacion = EstadoAprobacion::Rechazado;
                    return Ok(());
                }
                Err(Error::VotanteNoExistente)
            }
        }
    }

    pub fn get_candidatos(&self) -> Result<Vec<usize>,Error> {
        if self.estado == EstadoDeEleccion::EnCurso {
            let id_candidatos: Vec<usize> = self.candidatos.iter().enumerate().map(|(pos, _)| pos + 1).collect();
            return Ok(id_candidatos);
        }
        Err(Error::VotacionNoIniciada)
    }

    pub fn consultar_estado(&self) -> String {
        match self.estado {
            EstadoDeEleccion::EnCurso => return "La eleccion está en curso".to_string(),
            EstadoDeEleccion::Pendiente => return "La eleccion todavia no inició".to_string(),
            EstadoDeEleccion::Finalizada => return "La eleccion ya ha finalizado".to_string(),
        }
    }
=======
>>>>>>> 3bd1ee98
}<|MERGE_RESOLUTION|>--- conflicted
+++ resolved
@@ -85,7 +85,7 @@
     /// Retorna si el usuario con `AccoundId` especificado existe en la eleccion,
     /// sea `Candidato` o `Votante`
     pub fn existe_usuario(&self, id: &AccountId) -> bool {
-        self.votantes.iter().any(|vot| vot.id == *id) || 
+        self.votantes.iter().any(|vot| vot.id == *id) ||
         self.candidatos.iter().any(|cand| cand.id == *id)
     }
 
@@ -112,49 +112,6 @@
 
         no_verificados
     }
-<<<<<<< HEAD
-
-    /// Aprueba un miembro especificando el rol.
-    /// Retorna `Ok()` si fue posible o `Error` si el usuario no se encontró
-    pub(crate) fn aprobar(&mut self, id_miembro: AccountId, rol: &Rol) -> Result<(), Error> {
-        match rol {
-            Rol::Votante => {
-                if let Some(v) = self.votantes.iter_mut().find(|v| v.id == id_miembro) {
-                   v.aprobacion = EstadoAprobacion::Aprobado;
-                   return Ok(());
-                }
-                Err(Error::CandidatoNoExistente)
-            }
-            Rol::Candidato => {
-                if let Some(v) = self.candidatos.iter_mut().find(|v| v.id == id_miembro) {
-                    v.aprobacion = EstadoAprobacion::Aprobado;
-                    return Ok(());
-                }
-                Err(Error::VotanteNoExistente)
-            }
-        }
-    }
-
-    /// Rechaza un miembro especificando el rol.
-    /// Retorna `Ok()` si fue posible o `Error` si el usuario no se encontró
-    pub(crate) fn rechazar(&mut self, id_miembro: AccountId, rol: &Rol) -> Result<(), Error> {
-        match rol {
-            Rol::Votante => {
-                if let Some(v) = self.votantes.iter_mut().find(|v| v.id == id_miembro) {
-                   v.aprobacion = EstadoAprobacion::Rechazado;
-                   return Ok(());
-                }
-                Err(Error::CandidatoNoExistente)
-            }
-            Rol::Candidato => {
-                if let Some(v) = self.candidatos.iter_mut().find(|v| v.id == id_miembro) {
-                    v.aprobacion = EstadoAprobacion::Rechazado;
-                    return Ok(());
-                }
-                Err(Error::VotanteNoExistente)
-            }
-        }
-    }
 
     pub fn get_candidatos(&self) -> Result<Vec<usize>,Error> {
         if self.estado == EstadoDeEleccion::EnCurso {
@@ -171,6 +128,4 @@
             EstadoDeEleccion::Finalizada => return "La eleccion ya ha finalizado".to_string(),
         }
     }
-=======
->>>>>>> 3bd1ee98
 }