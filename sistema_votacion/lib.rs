#![cfg_attr(not(feature = "std"), no_std, no_main)]

pub use self::sistema_votacion::SistemaVotacion;
pub use self::sistema_votacion::SistemaVotacionRef;

<<<<<<< HEAD
mod candidato;
pub mod usuario;
pub mod votante;
=======
pub mod candidato;
>>>>>>> 1cf3a526
pub mod eleccion;
pub mod enums;
mod fecha;

#[ink::contract]
mod sistema_votacion {
    use crate::eleccion::{Eleccion, Miembro, Rol};
    use crate::enums::*;
    use crate::fecha::Fecha;
    use crate::usuario::Usuario;
    use crate::votante::*;
    use ink::prelude::{string::String, vec::Vec};
    use ink::storage::{Mapping, StorageVec};

    /// Estructura principal del sistema. Consta del administrador electoral,
    /// una coleccion de elecciones y dos estructuras de usuarios: ID's de usuarios almacenados por DNI
    /// y la información personal de todos los usuarios del sistema almacenada por ID
    #[ink(storage)]
    pub struct SistemaVotacion {
        admin: AccountId,
        contrato_reportes: Option<AccountId>,
        elecciones: StorageVec<Eleccion>,
        id_usuarios: Mapping<String, AccountId>,
        usuarios: Mapping<AccountId, Usuario>,
    }

    impl SistemaVotacion {
        /// Creacion del sistema,
        /// toma como admin el `AccountId` de quien crea la instancia del contrato.
        #[ink(constructor)]
        pub fn new() -> Self {
            let admin = Self::env().caller();
            Self {
                admin,
                contrato_reportes: Option::None,
                elecciones: StorageVec::new(),
                id_usuarios: Mapping::new(),
                usuarios: Mapping::new(),
            }
        }

        /// Registra un usuario en el sistema de votacion.
        /// Retorna `Error::UsuarioExistente` si el usuario ya existe.
        #[ink(message)]
        pub fn registrar_usuario(
            &mut self,
            nombre: String,
            apellido: String,
            dni: String,
        ) -> Result<(), Error> {
            let id = self.env().caller();

            match self.es_admin() {
                true => Err(Error::UsuarioNoPermitido),
                false => {
                    if self.usuarios.contains(id) || self.id_usuarios.contains(&dni) {
                        Err(Error::UsuarioExistente)
                    } else {
                        let usuario = Usuario::new(nombre, apellido, dni);
                        self.id_usuarios.insert(usuario.dni.clone(), &id);
                        self.usuarios.insert(id, &usuario);
                        Ok(())
                    }
                }
            }
        }

        /// Registra un votante o un candidato en una votacion determinada.
        ///
        /// Retorna `Error::UsuarioNoExistente` si el usuario no esta registrado.
        /// Retorna `Error::MiembroExistente` si el usuario ya esta registrado en la votacion.
        /// Retorna `Error::VotacionNoExiste` si la votacion no existe.
        #[ink(message)]
        pub fn registrar_en_eleccion(&mut self, id_votacion: u32, rol: Rol) -> Result<(), Error> {
            let id = self.env().caller();

            if !self.usuarios.contains(id) {
                return Err(Error::UsuarioNoExistente);
            }

            if let Some(votacion) = self.elecciones.get(id_votacion - 1).as_mut() {
                if votacion.existe_usuario(&id) {
                    Err(Error::MiembroExistente)
                } else {
                    let r = votacion.añadir_miembro(id, rol, self.env().block_timestamp());
                    if r.is_ok() {
                        self.elecciones.set(id_votacion - 1, votacion); // Necesario ya que no trabajamos con una referencia
                    }
                    r
                }
            } else {
                Err(Error::VotacionNoExiste)
            }
        }

        /// Permite al administrador crear una eleccion con los datos correspondientes.
        /// Retorna `Error::PermisosInsuficientes` si un usuario intenta acceder.
        #[ink(message)]
        pub fn crear_eleccion(
            &mut self,
            puesto: String,
            hora_inicio: u8,
            minuto_inicio: u8,
            dia_inicio: u8,
            mes_inicio: u8,
            año_inicio: u16,
            hora_fin: u8,
            minuto_fin: u8,
            dia_fin: u8,
            mes_fin: u8,
            año_fin: u16,
        ) -> Result<u32, Error> {
            if !self.es_admin() {
                return Err(Error::PermisosInsuficientes);
            }
            let inicio = Fecha::new(
                0,
                minuto_inicio,
                hora_inicio,
                dia_inicio,
                mes_inicio,
                año_inicio,
            );
            let fin = Fecha::new(0, minuto_fin, hora_fin, dia_fin, mes_fin, año_fin);

            if inicio.get_tiempo_unix() > fin.get_tiempo_unix() {
                return Err(Error::FechaFinalizacionInvalida);
            }

            let id: u32 = self.elecciones.len() + 1;
            let eleccion = Eleccion::new(id, puesto, inicio, fin);
            self.elecciones.push(&eleccion);
            Ok(id)
        }

        /// Permite al administrador ceder sus privilegios a otro usuario cuyo `AccountId` es `id_nuevo_admin`
        /// Si el usuario que le invoca no es administrador retorna `Error::PermisosInsuficientes`
        #[ink(message)]
        pub fn delegar_admin(&mut self, id_nuevo_admin: AccountId) -> Result<(), Error> {
            if !self.es_admin() {
                return Err(Error::PermisosInsuficientes);
            }
            self.admin = id_nuevo_admin;
            Ok(())
        }

        /// Retorna un vector con `AccountId` e informacion de votantes o candidatos, 
        /// según el `Rol` especificado, para elección `id_elección`.
        ///
        /// Solo contendrá **usuarios registrados** que no han sido verificados por el administrador para esa
        /// elección. Éste método no verifica que el usuario exista en el sistema,
        /// esto ocurre cuando el usuario se registra como votante o candidato.
        /// Si el invocante no es administrador retorna `Error:PermisosInsuficientes`
        /// 
        /// # Panics
        /// Produce panic si el usuario de la elección 
        /// no existe en el sistema.
        #[ink(message)]
        pub fn consultar_miembros_no_verificados(
            &self,
            id_eleccion: u32,
            rol: Rol,
        ) -> Result<Vec<(AccountId, Usuario)>, Error> {
            if !self.es_admin() {
                return Err(Error::PermisosInsuficientes);
            }

            if let Some(eleccion) = self.elecciones.get(id_eleccion - 1) {
                let id_miembros = eleccion.get_no_verificados(&rol);
                
                let miembros = id_miembros.iter().map(|id| {
                    let Some(u) = self.usuarios.get(id) else {
                        panic!("{}", Error::UsuarioNoExistente);
                    };

                    (id.clone(), u.clone())
                }).collect();

                Ok(miembros)
            } else {
                Err(Error::VotacionNoExiste)
            }
        }

        /// Retorna un vector con el `AccountId`, nombre y apellido de los candidatos de
        /// determinada elección que fueron aprobados.
        /// 
        /// Permite a cualquier miembro registrado y aprobado de una elección
        /// conocer los candidatos disponibles.
        /// 
        /// # Panics
        /// Produce panic si el candidato registrado en la eleccion no
        /// se encuentra registrado en el sistema.
        #[ink(message)]
        pub fn consultar_candidatos_disponibles(
            &self,
            id_eleccion: u32,
        ) -> Result<Vec<(AccountId, String, String)>, Error> {
            if let Some(eleccion) = self.elecciones.get(id_eleccion - 1) {
                if !self.es_admin() && !eleccion.existe_miembro_aprobado(&self.env().caller()) {
                    return Err(Error::PermisosInsuficientes);
                }
                
                let id_candidatos = eleccion.get_candidatos_verificados();

                let candidatos = id_candidatos.iter().map(|id| {
                    let Some(u) = self.usuarios.get(id) else {
                        panic!("{}", Error::UsuarioNoExistente);
                    };

                    (id.clone(), u.nombre.clone(), u.apellido.clone()) 
                }).collect();

                Ok(candidatos)
            } else {
                Err(Error::VotacionNoExiste)
            }
        }

        /// Permite al administrador aprobar o rechazar un miembro de una eleccion, ya sea un `Votante` o `Candidato`.
        ///
        /// # Retorno
        /// * `Error::PermisosInsuficientes` si un Usuario distinto del administrador intenta acceder.
        /// * `Error::CandidatoNoExistente` si el Candidato no existe.
        /// * `Error::VotanteNoExistente` si el Votante no existe.
        /// * `Error::VotacionNoExiste` si la Eleccion no existe.
        #[ink(message)]
        pub fn cambiar_estado_aprobacion(
            &mut self,
            id_votacion: u32,
            id_miembro: AccountId,
            rol: Rol,
            estado: EstadoAprobacion,
        ) -> Result<(), Error> {
            if !self.es_admin() {
                return Err(Error::PermisosInsuficientes);
            }

            if let Some(votacion) = self.elecciones.get(id_votacion - 1).as_mut() {
                return match votacion.consultar_estado(self.env().block_timestamp()) {
                    EstadoDeEleccion::EnCurso => Err(Error::VotacionEnCurso),
                    EstadoDeEleccion::Finalizada => Err(Error::VotacionFinalizada),
                    EstadoDeEleccion::Pendiente => {
                        let res = match estado {
                            EstadoAprobacion::Aprobado => {
                                votacion.aprobar_miembro(&id_miembro, &rol)
                            }
                            EstadoAprobacion::Rechazado => {
                                votacion.rechazar_miembro(&id_miembro, &rol)
                            }
                        };
                        self.elecciones.set(id_votacion - 1, votacion); // Necesario ya que no trabajamos con una referencia
                        res
                    }
                };
            } else {
                Err(Error::VotacionNoExiste)
            }
        }

        /// # Reportes
        /// Retorna los candidatos aprobados en la elección de id `id_votacion` asociados a su voto.
        /// Utiliza el `AccountId` asociado a los candidatos en la elección para buscar los
        /// usuarios registrados en el sistema.
        /// Verifica el estado de la elección y si el invocante es el contrato de reportes
        #[ink(message)]
        pub fn get_candidatos(
            &self,
            id_votacion: u32,
        ) -> Result<Vec<crate::candidato::Candidato>, Error> {
            if !self.es_contrato_reportes() {
                Err(Error::PermisosInsuficientes)
            } else if let Some(eleccion) = self.elecciones.get(id_votacion - 1) {
                match eleccion.consultar_estado(self.env().block_timestamp()) {
                    EstadoDeEleccion::Pendiente => Err(Error::VotacionNoIniciada),
                    EstadoDeEleccion::EnCurso => Err(Error::VotacionEnCurso),
                    EstadoDeEleccion::Finalizada => Ok(eleccion.candidatos_aprobados),
                }
            } else {
                Err(Error::VotacionNoExiste)
            }
        }

        /// Recibe el id de una votacion y retorna su estado actual.
        /// Devuelve `Error::VotacionNoExiste` si la votacion no se halla.
        #[ink(message)]
        pub fn consultar_estado(&self, id_votacion: u32) -> Result<EstadoDeEleccion, Error> {
            if let Some(eleccion) = self.elecciones.get(id_votacion - 1) {
                Ok(eleccion.consultar_estado(self.env().block_timestamp()))
            } else {
                Err(Error::VotacionNoExiste)
            }
        }

        /// Retorna el tiempo actual del bloque.
        /// Devuelve `Error::PermisosInsuficientes` si no es llamado por el admin.
        #[ink(message)]
        pub fn get_block_timestamp(&self) -> Result<u64, Error> {
            match self.es_admin() {
                true => Ok(self.env().block_timestamp()),
                false => Err(Error::PermisosInsuficientes),
            }
        }

        /// Le permite a un registrado en el sistema votar por un candidato
        /// `id_candidato` en una elección `id_votacion`, solo si el usuario
        /// invocante está aprobado en la misma.
        #[ink(message)]
        pub fn votar(&mut self, id_votacion: u32, id_candidato: AccountId) -> Result<(), Error> {
            if let Some(mut eleccion) = self.elecciones.get(id_votacion - 1) {
                eleccion.votar(
                    self.env().caller(),
                    id_candidato,
                    self.env().block_timestamp(),
                )?;
                self.elecciones.set(id_votacion - 1, &eleccion);
                Ok(())
            } else {
                Err(Error::VotacionNoExiste)
            }
        }

        /// Método interno que retorna `true` si el invocante del contrato es un administrador;
        /// `false` en cualquier otro caso
        fn es_admin(&self) -> bool {
            self.env().caller() == self.admin
        }

        /// Método interno que retorna `true` si el invocante del contrato es el
        /// contrato de reportes
        /// `false` en cualquier otro caso
        fn es_contrato_reportes(&self) -> bool {
            match self.contrato_reportes {
                Some(c) => self.env().caller() == c,
                None => false,
            }
        }

        /// Retorna `Result<T, E>` con vector de ids e informacion del usuario.
        /// Si la votacion no existe devuelve `Error::VotacionNoExiste`.
        /// Si el invocante no es el admin devuelve `Error::PermisosInsuficientes`.
        ///
        /// # Panics
        ///
        /// Produce panic si un votante de la elección
        /// no se encuentra registrado en el sistema.
        #[ink(message)]
        pub fn get_info_votantes_aprobados(
            &self,
            id_eleccion: u32,
        ) -> Result<Vec<(AccountId, Usuario)>, Error> {
            if !self.es_admin() {
                return Err(Error::PermisosInsuficientes);
            }
            if let Some(eleccion) = self.elecciones.get(id_eleccion - 1) {
                let votantes = eleccion
                    .votantes_aprobados
                    .iter()
                    .map(|v| {
                        let Some(u) = self.usuarios.get(v.id) else {
                            panic!("{}", Error::UsuarioNoExistente);
                        };

                        (v.id.clone(), u.clone())
                    })
                    .collect();

                Ok(votantes)
            } else {
                Err(Error::VotacionNoExiste)
            }
        }

        /// # Reportes
        /// Retorna `Result<T, E>` con vector de `Votante` o `Error` en caso
        /// de que la votacion no exista o que quien le invoca no sea el
        ///contrato de reportes
        #[ink(message)]
        pub fn get_votantes_aprobados(&self, id_eleccion: u32) -> Result<Vec<Votante>, Error> {
            if self.es_contrato_reportes() {
                if let Some(eleccion) = self.elecciones.get(id_eleccion - 1) {
                    Ok(eleccion.votantes_aprobados)
                } else {
                    Err(Error::VotacionNoExiste)
                }
            } else {
                Err(Error::PermisosInsuficientes)
            }
        }

        /// # Reportes
        // Obtener un usuario cuyo AccountId es `account_id`
        // Devuelve `Err(Error::PermisosInsuficientes)` si el invocante no
        // es el contrato de reportes
        // Devuelve Error::UsuarioNoExistente si no existe el usuario
        // de AccountId `account_id`
        #[ink(message)]
        pub fn get_usuarios(&self, account_id: AccountId) -> Result<Usuario, Error> {
            if self.es_contrato_reportes() {
                if let Some(id) = self.usuarios.get(account_id) {
                    Ok(id)
                } else {
                    Err(Error::UsuarioNoExistente)
                }
            } else {
                Err(Error::PermisosInsuficientes)
            }
        }

        /// Permite al administrador establecer el AccountId del contrato que podrá acceder
        /// a una serie de métodos que obtienen información de una elección
        #[ink(message)]
        pub fn delegar_contrato_reportes(&mut self, account_id: AccountId) -> Result<(), Error> {
            if !self.es_admin() {
                return Err(Error::PermisosInsuficientes);
            }
            self.contrato_reportes = Some(account_id);
            Ok(()) //exitoso
        }

        #[ink(message)]
        pub fn get_hash(&self) -> Hash {
            self.env().own_code_hash().unwrap()
        }

        pub fn get_account_id(&self) -> AccountId {
            self.env().account_id()
        }
    }

    impl Default for SistemaVotacion {
        fn default() -> Self {
            Self::new()
        }
    }

    #[cfg(test)]
    mod tests {
        use ink::{
            env::{DefaultEnvironment, Environment},
            primitives::AccountId,
        };

        use crate::candidato::Candidato;

        use super::*;

        /* Helpers */

        struct ContractEnv {
            contract: SistemaVotacion,
            contract_id: AccountId,
            accounts: ink::env::test::DefaultAccounts<ink::env::DefaultEnvironment>,
        }

        impl Default for ContractEnv {
            fn default() -> Self {
                Self {
                    contract: SistemaVotacion::new(),
                    contract_id: ink::env::account_id::<ink::env::DefaultEnvironment>(),
                    // Por defecto se superpone el `AccountId` del contrato
                    // con el de alice, por eso esto es necesario.
                    accounts: ink::env::test::DefaultAccounts {
                        alice: <DefaultEnvironment as Environment>::AccountId::from([0xFF; 32]),
                        bob: <DefaultEnvironment as Environment>::AccountId::from([0xFE; 32]),
                        charlie: <DefaultEnvironment as Environment>::AccountId::from([0xFD; 32]),
                        django: <DefaultEnvironment as Environment>::AccountId::from([0xFC; 32]),
                        eve: <DefaultEnvironment as Environment>::AccountId::from([0xFB; 32]),
                        frank: <DefaultEnvironment as Environment>::AccountId::from([0xFA; 32]),
                    },
                }
            }
        }

        impl ContractEnv {
            // Retorna un `ContractEnv` con 4 usuarios registrados en el sistema:
            // Alice, Bob, Charlie y Django.
            // (No está registrada eve, se utiliza para testear permisos)
            // El administrador es de id `contract_id`, no se delegaron los privilegios.
            fn new_inicializado() -> Self {
                let mut env = ContractEnv::default();
                ink::env::test::set_callee::<ink::env::DefaultEnvironment>(env.contract_id);

                // Registrar a Alice
                ink::env::test::set_caller::<ink::env::DefaultEnvironment>(env.accounts.alice);
                env.contract
                    .registrar_usuario(
                        String::from("Alice"),
                        String::from("A"),
                        String::from("11111111"),
                    )
                    .unwrap();

                // Registrar a Bob
                ink::env::test::set_caller::<ink::env::DefaultEnvironment>(env.accounts.bob);
                env.contract
                    .registrar_usuario(
                        String::from("Bob"),
                        String::from("B"),
                        String::from("22222222"),
                    )
                    .unwrap();

                // Registrar a Charlie
                ink::env::test::set_caller::<ink::env::DefaultEnvironment>(env.accounts.charlie);
                env.contract
                    .registrar_usuario(
                        String::from("Charlie"),
                        String::from("C"),
                        String::from("33333333"),
                    )
                    .unwrap();

                // Registrar a Django
                ink::env::test::set_caller::<ink::env::DefaultEnvironment>(env.accounts.django);
                env.contract
                    .registrar_usuario(
                        String::from("Django"),
                        String::from("D"),
                        String::from("44444444"),
                    )
                    .unwrap();

                env
            }
        }

        /* Tests */

        #[ink::test]
        fn probar_registro_sistema() {
            let mut env = ContractEnv::default();
            ink::env::test::set_callee::<ink::env::DefaultEnvironment>(env.contract_id);

            // Bob como invocante del contrato
            ink::env::test::set_caller::<ink::env::DefaultEnvironment>(env.accounts.bob);

            // Registrar a bob en el sistema
            assert!(env
                .contract
                .registrar_usuario(
                    String::from("Bob"),
                    String::from(""),
                    String::from("22222222")
                )
                .is_ok());

            // El mismo AccountId intenta registrarse de nuevo, no debe poder
            assert_eq!(
                env.contract
                    .registrar_usuario(
                        String::from("Alice"),
                        String::from(""),
                        String::from("11111111")
                    )
                    .unwrap_err()
                    .to_string(),
                Error::UsuarioExistente.to_string()
            );

            // Eve como invocante del contrato
            ink::env::test::set_caller::<ink::env::DefaultEnvironment>(env.accounts.eve);
            // El mismo dni intenta registrase de nuevo, no debe poder
            assert_eq!(
                env.contract
                    .registrar_usuario(
                        String::from("Eve"),
                        String::from(""),
                        String::from("22222222")
                    )
                    .unwrap_err()
                    .to_string(),
                Error::UsuarioExistente.to_string()
            );
        }

        #[ink::test]
        fn probar_es_admin() {
            let env = ContractEnv::default();
            ink::env::test::set_callee::<ink::env::DefaultEnvironment>(env.contract_id);
            ink::env::test::set_caller::<ink::env::DefaultEnvironment>(env.contract_id);

            // La cuenta invocante es admin
            assert!(env.contract.es_admin());

            // Eve no es admin
            ink::env::test::set_caller::<ink::env::DefaultEnvironment>(env.accounts.eve);
            assert!(!env.contract.es_admin());
        }

        #[ink::test]
        fn probar_delegar_admin() {
            let mut env = ContractEnv::default();
            ink::env::test::set_callee::<ink::env::DefaultEnvironment>(env.contract_id);
            ink::env::test::set_caller::<ink::env::DefaultEnvironment>(env.contract_id);

            // La cuenta que crea el contrato le cede los privilegios a Alice
            assert!(env.contract.delegar_admin(env.accounts.alice).is_ok());

            // Alice prueba si es admin
            ink::env::test::set_caller::<ink::env::DefaultEnvironment>(env.accounts.alice);
            assert!(env.contract.es_admin());

            // La cuenta que crea el contrato ya no es admin
            ink::env::test::set_caller::<ink::env::DefaultEnvironment>(env.contract_id);
            assert!(!env.contract.es_admin());

            // Alice le cede los privilegios a Bob
            ink::env::test::set_caller::<ink::env::DefaultEnvironment>(env.accounts.alice);
            assert!(env.contract.delegar_admin(env.accounts.bob).is_ok());

            // Bob prueba si es admin
            ink::env::test::set_caller::<ink::env::DefaultEnvironment>(env.accounts.bob);
            assert!(env.contract.delegar_admin(env.accounts.frank).is_ok());

            // Alice ya no es admin
            ink::env::test::set_caller::<ink::env::DefaultEnvironment>(env.accounts.alice);
            assert!(!env.contract.es_admin());

            // Eve no puede delegar privilegios porque no es admin
            ink::env::test::set_caller::<ink::env::DefaultEnvironment>(env.accounts.eve);
            assert_eq!(
                env.contract
                    .delegar_admin(env.accounts.alice)
                    .unwrap_err()
                    .to_string(),
                Error::PermisosInsuficientes.to_string()
            );
        }

        #[ink::test]
        fn probar_registro_sistema_admin() {
            let mut env = ContractEnv::default();
            ink::env::test::set_callee::<ink::env::DefaultEnvironment>(env.contract_id);
            // Alice es ahora admin del sistema
            assert!(env.contract.delegar_admin(env.accounts.alice).is_ok());

            // Alice como invocante del contrato
            ink::env::test::set_caller::<ink::env::DefaultEnvironment>(env.accounts.alice);
            // Registrar a Alice en el sistema no debe ser posible
            assert_eq!(
                env.contract
                    .registrar_usuario(
                        String::from("Alice"),
                        String::from(""),
                        String::from("11111111")
                    )
                    .unwrap_err()
                    .to_string(),
                Error::UsuarioNoPermitido.to_string()
            );
        }

        #[ink::test]
        fn probar_crear_eleccion() {
            let mut env = ContractEnv::default();
            ink::env::test::set_callee::<ink::env::DefaultEnvironment>(env.contract_id);
            ink::env::test::set_caller::<ink::env::DefaultEnvironment>(env.contract_id);

            // Se crea una elección con exito, de id = 1
            assert_eq!(
                env.contract
                    .crear_eleccion(
                        String::from("Presidente"),
                        0,
                        0,
                        1,
                        1,
                        1970,
                        1,
                        1,
                        1,
                        1,
                        1970,
                    )
                    .unwrap(),
                1
            );
            // Se crea una segunda elección con exito, de id = 2
            assert_eq!(
                env.contract
                    .crear_eleccion(
                        String::from("Presidente"),
                        0,
                        0,
                        1,
                        1,
                        1970,
                        1,
                        1,
                        1,
                        1,
                        1970,
                    )
                    .unwrap(),
                2
            );

            // La creación falla porque la fecha de finalización es posterior a la de inicio.
            assert_eq!(
                env.contract
                    .crear_eleccion(
                        String::from("Presidente"),
                        1,
                        1,
                        1,
                        1,
                        1970,
                        0,
                        0,
                        1,
                        1,
                        1970,
                    )
                    .unwrap_err()
                    .to_string(),
                Error::FechaFinalizacionInvalida.to_string()
            );

            // Bob como invocante del contrato
            ink::env::test::set_caller::<ink::env::DefaultEnvironment>(env.accounts.bob);
            // Bob no debe poder crear una elección, puesto que no es admin
            assert_eq!(
                env.contract
                    .crear_eleccion(
                        String::from("Presidente"),
                        0,
                        0,
                        1,
                        1,
                        1970,
                        1,
                        0,
                        1,
                        1,
                        1970,
                    )
                    .unwrap_err()
                    .to_string(),
                Error::PermisosInsuficientes.to_string()
            );
        }

        #[ink::test]
        fn probar_registro_eleccion() {
            // inicializar sistema con usuarios registrados
            let mut env = ContractEnv::new_inicializado();
            ink::env::test::set_callee::<ink::env::DefaultEnvironment>(env.contract_id);
            ink::env::test::set_caller::<ink::env::DefaultEnvironment>(env.contract_id);

            // Crear una elección
            let eleccion_id = env
                .contract
                .crear_eleccion(
                    String::from("Presidente"),
                    1,
                    0,
                    2,
                    2,
                    1970,
                    2,
                    0,
                    2,
                    2,
                    1970,
                )
                .unwrap();

            // Establecer el tiempo del bloque en uno válido para registrarse
            ink::env::test::set_block_timestamp::<DefaultEnvironment>(0);

            // Alice se registra en la elección como `Rol::Candidato`
            ink::env::test::set_caller::<ink::env::DefaultEnvironment>(env.accounts.alice);
            assert!(env
                .contract
                .registrar_en_eleccion(eleccion_id, Rol::Candidato)
                .is_ok());

            // Bob se registra en la elección como `Rol::Candidato`
            ink::env::test::set_caller::<ink::env::DefaultEnvironment>(env.accounts.bob);
            assert!(env
                .contract
                .registrar_en_eleccion(eleccion_id, Rol::Candidato)
                .is_ok());

            // Charlie se registra en la elección como `Rol::Votante`
            ink::env::test::set_caller::<ink::env::DefaultEnvironment>(env.accounts.charlie);
            assert!(env
                .contract
                .registrar_en_eleccion(eleccion_id, Rol::Votante)
                .is_ok());

            // Django se confundió el id de la elección
            ink::env::test::set_caller::<ink::env::DefaultEnvironment>(env.accounts.django);
            assert_eq!(
                env.contract
                    .registrar_en_eleccion(u32::MAX, Rol::Votante)
                    .unwrap_err()
                    .to_string(),
                Error::VotacionNoExiste.to_string()
            );

            // Eve se intenta registrar en la elección, pero no existe en el sistema
            ink::env::test::set_caller::<ink::env::DefaultEnvironment>(env.accounts.eve);
            assert_eq!(
                env.contract
                    .registrar_en_eleccion(eleccion_id, Rol::Votante)
                    .unwrap_err()
                    .to_string(),
                Error::UsuarioNoExistente.to_string()
            );

            // Alice olvidó que ya se había registrado, e intenta volver a hacerlo
            ink::env::test::set_caller::<ink::env::DefaultEnvironment>(env.accounts.alice);
            assert_eq!(
                env.contract
                    .registrar_en_eleccion(eleccion_id, Rol::Candidato)
                    .unwrap_err()
                    .to_string(),
                Error::MiembroExistente.to_string()
            );

            // Charlie olvidó que ya se había registrado, e intenta volver a hacerlo
            ink::env::test::set_caller::<ink::env::DefaultEnvironment>(env.accounts.charlie);
            assert_eq!(
                env.contract
                    .registrar_en_eleccion(eleccion_id, Rol::Votante)
                    .unwrap_err()
                    .to_string(),
                Error::MiembroExistente.to_string()
            );
        }

        #[ink::test]
        fn probar_registro_eleccion_tiempo() {
            // inicializar sistema con usuarios registrados
            let mut env = ContractEnv::new_inicializado();
            ink::env::test::set_callee::<ink::env::DefaultEnvironment>(env.contract_id);
            ink::env::test::set_caller::<ink::env::DefaultEnvironment>(env.contract_id);

            // Crear una elección
            let eleccion_id = env
                .contract
                .crear_eleccion(
                    String::from("Presidente"),
                    // inicio: 31/1/1970 00:00hs
                    0,
                    0,
                    31,
                    1,
                    1970,
                    // fin: 1/2/1970 00:00hs
                    0,
                    0,
                    1,
                    2,
                    1970,
                )
                .unwrap();

            // Establecer el tiempo del bloque en uno previo al inicio
            // 01/01/1970 00:00hs
            ink::env::test::set_block_timestamp::<DefaultEnvironment>(0);

            // Alice se registra en la elección como `Rol::Candidato`.
            ink::env::test::set_caller::<ink::env::DefaultEnvironment>(env.accounts.alice);
            assert!(env
                .contract
                .registrar_en_eleccion(eleccion_id, Rol::Candidato)
                .is_ok());

            // Establecer el tiempo al último instante antes del inicio de la eleccion.
            // 31/01/1970 23:59hs
            ink::env::test::set_block_timestamp::<DefaultEnvironment>(2678340000);

            ink::env::test::set_caller::<ink::env::DefaultEnvironment>(env.accounts.charlie);
            // Ahora Charlie no puede registrarse
            assert_eq!(
                env.contract
                    .registrar_en_eleccion(eleccion_id, Rol::Candidato)
                    .unwrap_err()
                    .to_string(),
                Error::VotacionEnCurso.to_string()
            );

            // Establecer el tiempo del bloque al primer instante **inválido**, tras finalizar
            // 01/02/1970 00:00hs
            ink::env::test::set_block_timestamp::<DefaultEnvironment>(2678400000);

            // Bob se olvidó de registrarse, y no puede realizarlo porque la elección finalizó
            ink::env::test::set_caller::<ink::env::DefaultEnvironment>(env.accounts.bob);
            assert_eq!(
                env.contract
                    .registrar_en_eleccion(eleccion_id, Rol::Candidato)
                    .unwrap_err()
                    .to_string(),
                Error::VotacionFinalizada.to_string()
            );
        }

        #[ink::test]
        fn probar_consultar_miembros_no_verificados() {
            let mut env = ContractEnv::new_inicializado();
            ink::env::test::set_callee::<ink::env::DefaultEnvironment>(env.contract_id);
            ink::env::test::set_caller::<ink::env::DefaultEnvironment>(env.contract_id);

            // Crear una elección
            let eleccion_id = env
                .contract
                .crear_eleccion(
                    String::from("Presidente"),
                    0,
                    0,
                    2,
                    2,
                    1970,
                    1,
                    0,
                    2,
                    2,
                    1970,
                )
                .unwrap();

            // Establecer el tiempo del bloque en uno válido para registrarse, 01/01/1970 00:00hs
            ink::env::test::set_block_timestamp::<DefaultEnvironment>(0);

            // Como la elección no tiene miembros, retorna un vector vacío
            assert_eq!(
                env.contract
                    .consultar_miembros_no_verificados(eleccion_id, Rol::Candidato)
                    .unwrap(),
                vec![]
            );
            assert_eq!(
                env.contract
                    .consultar_miembros_no_verificados(eleccion_id, Rol::Votante)
                    .unwrap(),
                vec![]
            );

            // Alice se registra como Candidato
            ink::env::test::set_caller::<ink::env::DefaultEnvironment>(env.accounts.alice);
            env.contract
                .registrar_en_eleccion(eleccion_id, Rol::Candidato)
                .unwrap();

            // Bob se registra como Votante
            ink::env::test::set_caller::<ink::env::DefaultEnvironment>(env.accounts.charlie);
            env.contract
                .registrar_en_eleccion(eleccion_id, Rol::Votante)
                .unwrap();

            // El único candidato no verificado es Alice
            ink::env::test::set_caller::<ink::env::DefaultEnvironment>(env.contract_id);
            assert_eq!(
                env.contract
                    .consultar_miembros_no_verificados(eleccion_id, Rol::Candidato)
                    .unwrap().first().unwrap().0,
                env.accounts.alice
            );

            // El único votante no verificado es Charlie
            ink::env::test::set_caller::<ink::env::DefaultEnvironment>(env.contract_id);
            assert_eq!(
                env.contract
                    .consultar_miembros_no_verificados(eleccion_id, Rol::Votante)
                    .unwrap().first().unwrap().0,
                env.accounts.charlie
            );

            // Eve no puede obtener los miembros de una elección no verificados
            // porque no es admin
            ink::env::test::set_caller::<ink::env::DefaultEnvironment>(env.accounts.eve);
            assert_eq!(
                env.contract
                    .consultar_miembros_no_verificados(eleccion_id, Rol::Votante)
                    .unwrap_err()
                    .to_string(),
                Error::PermisosInsuficientes.to_string()
            );

            // El admin intenta obtener una elección inexistente
            ink::env::test::set_caller::<ink::env::DefaultEnvironment>(env.contract_id);
            assert_eq!(
                env.contract
                    .consultar_miembros_no_verificados(u32::MAX, Rol::Votante)
                    .unwrap_err()
                    .to_string(),
                Error::VotacionNoExiste.to_string()
            );
        }

        #[ink::test]
        fn probar_consultar_candidatos_disponibles() {
            let mut env = ContractEnv::new_inicializado();
            ink::env::test::set_callee::<ink::env::DefaultEnvironment>(env.contract_id);
            ink::env::test::set_caller::<ink::env::DefaultEnvironment>(env.contract_id);

            // Crear una elección
            let eleccion_id = env
                .contract
                .crear_eleccion(
                    String::from("Presidente"),
                    0,
                    0,
                    2,
                    2,
                    1970,
                    1,
                    0,
                    2,
                    2,
                    1970,
                )
                .unwrap();

            // Establecer el tiempo del bloque en uno válido para registrarse, 01/01/1970 00:00hs
            ink::env::test::set_block_timestamp::<DefaultEnvironment>(0);

            // Como la elección no tiene miembros, retorna un vector vacío
            assert_eq!(
                env.contract
                    .consultar_candidatos_disponibles(eleccion_id)
                    .unwrap(),
                vec![]
            );

            // Alice se registra como Candidato
            ink::env::test::set_caller::<ink::env::DefaultEnvironment>(env.accounts.alice);
            env.contract
                .registrar_en_eleccion(eleccion_id, Rol::Candidato)
                .unwrap();

            // Bob se registra como Votante
            ink::env::test::set_caller::<ink::env::DefaultEnvironment>(env.accounts.bob);
            env.contract
                .registrar_en_eleccion(eleccion_id, Rol::Votante)
                .unwrap();

            ink::env::test::set_caller::<ink::env::DefaultEnvironment>(env.contract_id);
            // Alice no se ha aprobado, por lo que continua vacia. El admin posee permisos para el método
            assert_eq!(
                env.contract
                    .consultar_candidatos_disponibles(eleccion_id)
                    .unwrap(),
                vec![]
            );

            // Se aprueba a Alice
            assert!(env
                .contract
                .cambiar_estado_aprobacion(
                    eleccion_id, 
                    env.accounts.alice, 
                    Rol::Candidato, 
                    EstadoAprobacion::Aprobado,
                )
            .is_ok());

            // Se rechaza a Bob
            assert!(env
                .contract
                .cambiar_estado_aprobacion(
                    eleccion_id, 
                    env.accounts.bob, 
                    Rol::Votante, 
                    EstadoAprobacion::Rechazado,
                )
            .is_ok());

            ink::env::test::set_caller::<ink::env::DefaultEnvironment>(env.accounts.alice);
            // Se verifica que el AccountId de Alice se encuentre en los candidatos disponibles (verifica la propia Alice)
            assert_eq!(
                env.contract
                    .consultar_candidatos_disponibles(eleccion_id)
                    .unwrap().first().unwrap().0,
                env.accounts.alice
            );

            ink::env::test::set_caller::<ink::env::DefaultEnvironment>(env.accounts.bob);
            // Bob intenta ver los candidatos disponibles. No es posible porque fue rechazado de la elección
            assert!(
                env.contract
                    .consultar_candidatos_disponibles(eleccion_id)
                    .is_err()
            );
        }

        #[ink::test]
        fn probar_estado_aprobacion() {
            // inicializar sistema con usuarios registrados
            let mut env = ContractEnv::new_inicializado();
            ink::env::test::set_callee::<ink::env::DefaultEnvironment>(env.contract_id);
            ink::env::test::set_caller::<ink::env::DefaultEnvironment>(env.contract_id);

            // Crear una elección
            let eleccion_id = env
                .contract
                .crear_eleccion(
                    String::from("Presidente"),
                    1,
                    0,
                    1,
                    1,
                    1970,
                    2,
                    0,
                    1,
                    1,
                    1970,
                )
                .unwrap();

            // Establecer el tiempo del bloque en uno válido para registrarse, 01/01/1970 00:00hs
            ink::env::test::set_block_timestamp::<DefaultEnvironment>(0);

            // Alice se registra en la elección como `Rol::Candidato`
            ink::env::test::set_caller::<ink::env::DefaultEnvironment>(env.accounts.alice);
            assert!(env
                .contract
                .registrar_en_eleccion(eleccion_id, Rol::Candidato)
                .is_ok());

            // Bob se registra en la elección como `Rol::Candidato`
            ink::env::test::set_caller::<ink::env::DefaultEnvironment>(env.accounts.bob);
            assert!(env
                .contract
                .registrar_en_eleccion(eleccion_id, Rol::Candidato)
                .is_ok());

            // Charlie se registra en la elección como `Rol::Votante`
            ink::env::test::set_caller::<ink::env::DefaultEnvironment>(env.accounts.charlie);
            assert!(env
                .contract
                .registrar_en_eleccion(eleccion_id, Rol::Votante)
                .is_ok());

            // Django se registra en la elección como `Rol::Votante`
            ink::env::test::set_caller::<ink::env::DefaultEnvironment>(env.accounts.django);
            assert!(env
                .contract
                .registrar_en_eleccion(eleccion_id, Rol::Votante)
                .is_ok());

            // Alice y Bob están pendientes de verificación como Candidatos
            ink::env::test::set_caller::<ink::env::DefaultEnvironment>(env.contract_id);
            assert_eq!(
                env.contract
                    .consultar_miembros_no_verificados(eleccion_id, Rol::Candidato)
                    .unwrap().iter().map(|m| m.0).collect::<Vec<_>>(),
                vec![env.accounts.alice, env.accounts.bob]
            );

            // Charlie y Django están pendientes de verificación como Votantes
            assert_eq!(
                env.contract
                    .consultar_miembros_no_verificados(eleccion_id, Rol::Votante)
                    .unwrap().iter().map(|m| m.0).collect::<Vec<_>>(),
                vec![env.accounts.charlie, env.accounts.django]
            );

            // Admin aprueba a Alice como Candidato
            assert!(env
                .contract
                .cambiar_estado_aprobacion(
                    eleccion_id,
                    env.accounts.alice,
                    Rol::Candidato,
                    EstadoAprobacion::Aprobado,
                )
                .is_ok());

            // Admin rechaza a Bob como Candidato
            ink::env::test::set_caller::<ink::env::DefaultEnvironment>(env.contract_id);
            assert!(env
                .contract
                .cambiar_estado_aprobacion(
                    eleccion_id,
                    env.accounts.bob,
                    Rol::Candidato,
                    EstadoAprobacion::Rechazado,
                )
                .is_ok());

            // Admin aprueba a Charlie como Votante
            ink::env::test::set_caller::<ink::env::DefaultEnvironment>(env.contract_id);
            assert!(env
                .contract
                .cambiar_estado_aprobacion(
                    eleccion_id,
                    env.accounts.charlie,
                    Rol::Votante,
                    EstadoAprobacion::Aprobado,
                )
                .is_ok());

            // Admin rechaza a Django como Votante
            ink::env::test::set_caller::<ink::env::DefaultEnvironment>(env.contract_id);
            assert!(env
                .contract
                .cambiar_estado_aprobacion(
                    eleccion_id,
                    env.accounts.django,
                    Rol::Votante,
                    EstadoAprobacion::Rechazado,
                )
                .is_ok());

            // Admin no puede aprobar a Alice como Votante, ya que no está registrada en ese rol
            ink::env::test::set_caller::<ink::env::DefaultEnvironment>(env.contract_id);
            assert_eq!(
                env.contract
                    .cambiar_estado_aprobacion(
                        eleccion_id,
                        env.accounts.alice,
                        Rol::Votante,
                        EstadoAprobacion::Aprobado,
                    )
                    .unwrap_err()
                    .to_string(),
                Error::VotanteNoExistente.to_string()
            );

            // Admin no puede aprobar a Frank porque no está registrado
            ink::env::test::set_caller::<ink::env::DefaultEnvironment>(env.contract_id);
            assert_eq!(
                env.contract
                    .cambiar_estado_aprobacion(
                        eleccion_id,
                        env.accounts.frank,
                        Rol::Candidato,
                        EstadoAprobacion::Rechazado,
                    )
                    .unwrap_err()
                    .to_string(),
                Error::CandidatoNoExistente.to_string()
            );

            // Admin no puede aprobar a Frank porque se confundió el id de elección
            ink::env::test::set_caller::<ink::env::DefaultEnvironment>(env.contract_id);
            assert_eq!(
                env.contract
                    .cambiar_estado_aprobacion(
                        u32::MAX,
                        env.accounts.django,
                        Rol::Votante,
                        EstadoAprobacion::Rechazado,
                    )
                    .unwrap_err()
                    .to_string(),
                Error::VotacionNoExiste.to_string()
            );

            // Eve no puede cambiar el estado de aprobación, porque no es admin
            ink::env::test::set_caller::<ink::env::DefaultEnvironment>(env.accounts.eve);
            assert_eq!(
                env.contract
                    .cambiar_estado_aprobacion(
                        eleccion_id,
                        env.accounts.alice,
                        Rol::Candidato,
                        EstadoAprobacion::Aprobado,
                    )
                    .unwrap_err()
                    .to_string(),
                Error::PermisosInsuficientes.to_string(),
            );

            // Establecer el tiempo para que la eleccion este en curso
            ink::env::test::set_block_timestamp::<DefaultEnvironment>(5400000);

            // Admin no puede aprobar a Django porque la elección esta en curso
            ink::env::test::set_caller::<ink::env::DefaultEnvironment>(env.contract_id);
            assert_eq!(
                env.contract
                    .cambiar_estado_aprobacion(
                        eleccion_id,
                        env.accounts.django,
                        Rol::Votante,
                        EstadoAprobacion::Rechazado,
                    )
                    .unwrap_err()
                    .to_string(),
                Error::VotacionEnCurso.to_string()
            );

            // Establecer el tiempo en uno posterior a la elección
            ink::env::test::set_block_timestamp::<DefaultEnvironment>(1700000000);

            // Admin no puede aprobar a Django porque la elección finalizó
            ink::env::test::set_caller::<ink::env::DefaultEnvironment>(env.contract_id);
            assert_eq!(
                env.contract
                    .cambiar_estado_aprobacion(
                        eleccion_id,
                        env.accounts.django,
                        Rol::Votante,
                        EstadoAprobacion::Rechazado,
                    )
                    .unwrap_err()
                    .to_string(),
                Error::VotacionFinalizada.to_string()
            );
        }

        #[ink::test]
        fn probar_get_candidatos() {
            // inicializar sistema con usuarios registrados
            let mut env = ContractEnv::new_inicializado();
            ink::env::test::set_callee::<ink::env::DefaultEnvironment>(env.contract_id);
            ink::env::test::set_caller::<ink::env::DefaultEnvironment>(env.contract_id);

            // Crear una elección
            let eleccion_id = env
                .contract
                .crear_eleccion(
                    String::from("Presidente"),
                    1,
                    0,
                    2,
                    2,
                    1970,
                    2,
                    0,
                    2,
                    2,
                    1970,
                )
                .unwrap();

            // establecer con fines de pruebas el id del contrato reportes igual al administrador
            env.contract
                .delegar_contrato_reportes(env.contract_id)
                .unwrap();

            // Intento pedir los candidatos de una eleccion que no existe
            assert_eq!(
                env.contract
                    .get_candidatos(u32::MAX)
                    .unwrap_err()
                    .to_string(),
                Error::VotacionNoExiste {}.to_string()
            );

            // Intento pedir los candidatos de una eleccion sin candidatos
            ink::env::test::set_block_timestamp::<DefaultEnvironment>(99999999999);
            assert!(env.contract.get_candidatos(eleccion_id).unwrap().is_empty());

            // Establecer el tiempo del bloque en uno válido para registrarse, 01/01/1970 00:00hs
            ink::env::test::set_block_timestamp::<DefaultEnvironment>(0);

            // Intento pedir los candidatos antes de que inicie la eleccion
            assert_eq!(
                env.contract.get_candidatos(eleccion_id),
                Err(Error::VotacionNoIniciada)
            );
            
            // Alice se registra en la elección como `Rol::Candidato`
            ink::env::test::set_caller::<ink::env::DefaultEnvironment>(env.accounts.alice);
            env.contract
                .registrar_en_eleccion(eleccion_id, Rol::Candidato)
                .unwrap();

            // Bob se registra en la elección como `Rol::Candidato`
            ink::env::test::set_caller::<ink::env::DefaultEnvironment>(env.accounts.bob);
            env.contract
                .registrar_en_eleccion(eleccion_id, Rol::Candidato)
                .unwrap();

            // Charlie se registra en la elección como `Rol::Candidato`
            ink::env::test::set_caller::<ink::env::DefaultEnvironment>(env.accounts.charlie);
            env.contract
                .registrar_en_eleccion(eleccion_id, Rol::Candidato)
                .unwrap();

            // Intento pedir los candidatos mientras la eleccion esta en curso
            ink::env::test::set_block_timestamp::<DefaultEnvironment>(2770200000);
            ink::env::test::set_caller::<ink::env::DefaultEnvironment>(env.contract_id);
            assert_eq!(
                env.contract.get_candidatos(eleccion_id),
                Err(Error::VotacionEnCurso)
            );

            // Intento pedir los candidatos de una eleccion sin candidatos aprobados
            ink::env::test::set_caller::<ink::env::DefaultEnvironment>(env.contract_id);
            ink::env::test::set_block_timestamp::<DefaultEnvironment>(99999999999);
            assert!(env.contract.get_candidatos(eleccion_id).unwrap().is_empty());
            ink::env::test::set_block_timestamp::<DefaultEnvironment>(0);

            // Admin aprueba a Alice como Candidato
            env.contract
                .cambiar_estado_aprobacion(
                    eleccion_id,
                    env.accounts.alice,
                    Rol::Candidato,
                    EstadoAprobacion::Aprobado,
                )
                .unwrap();

            // Admin rechaza a Bob como Candidato
            env.contract
                .cambiar_estado_aprobacion(
                    eleccion_id,
                    env.accounts.bob,
                    Rol::Candidato,
                    EstadoAprobacion::Rechazado,
                )
                .unwrap();

            // Admin aprueba a Charlie como Candidato
            env.contract
                .cambiar_estado_aprobacion(
                    eleccion_id,
                    env.accounts.charlie,
                    Rol::Candidato,
                    EstadoAprobacion::Aprobado,
                )
                .unwrap();

            // Pido los candidatos aprobados
            ink::env::test::set_block_timestamp::<DefaultEnvironment>(99999999999);
            let candidatos = env.contract.get_candidatos(eleccion_id).unwrap();
            let alice = env.accounts.alice;
            let charlie = env.accounts.charlie;
            // Los candidatos deben ser Alice y Charlie ya que son los unicos aprobados
            let mut response = vec![Candidato::new(alice), Candidato::new(charlie)];
            assert_eq!(candidatos, response);
            ink::env::test::set_block_timestamp::<DefaultEnvironment>(0);

            // Django se registra en la elección como `Rol::Votante`
            ink::env::test::set_caller::<ink::env::DefaultEnvironment>(env.accounts.django);
            env.contract
                .registrar_en_eleccion(eleccion_id, Rol::Votante)
                .unwrap();

            // Admin aprueba a Django como Votante
            ink::env::test::set_caller::<ink::env::DefaultEnvironment>(env.contract_id);
            env.contract
                .cambiar_estado_aprobacion(
                    eleccion_id,
                    env.accounts.django,
                    Rol::Votante,
                    EstadoAprobacion::Aprobado,
                )
                .unwrap();

            // Establecer el tiempo del bloque en uno válido para votar, 02/02/1970 00:11hs
            ink::env::test::set_block_timestamp::<DefaultEnvironment>(2768460000);

            // Django vota a Alice
            ink::env::test::set_caller::<ink::env::DefaultEnvironment>(env.accounts.django);
            //assert!(
            env.contract.votar(eleccion_id, env.accounts.alice).unwrap();

            // Establecer el tiempo del bloque en uno en que la elección haya finalizado
            ink::env::test::set_block_timestamp::<DefaultEnvironment>(9999999999);

            // Ahora alice tiene un voto
            ink::env::test::set_caller::<ink::env::DefaultEnvironment>(env.contract_id);
            let _ = response[0].votar();
            assert_eq!(env.contract.get_candidatos(eleccion_id).unwrap(), response);
        }

        #[ink::test]
        fn probar_consultar_estado() {
            // inicializar sistema con usuarios registrados
            let env = ContractEnv::new_inicializado();

            // Probar consultar el estado de una eleccion que no existe
            assert_eq!(
                env.contract.consultar_estado(u32::MAX),
                Err(Error::VotacionNoExiste)
            );

            // Los otros casos de consultar_estado() ya fueron cubiertos en los tests anteriores
        }

        #[ink::test]
        fn probar_votar() {
            // inicializar sistema con usuarios registrados
            let mut env = ContractEnv::new_inicializado();
<<<<<<< HEAD
            ink::env::test::set_callee::<ink::env::DefaultEnvironment>(env.contract_id);
            ink::env::test::set_caller::<ink::env::DefaultEnvironment>(env.contract_id);
=======
            ink::env::test::set_caller::<ink::env::DefaultEnvironment>(env.contract_id);
            ink::env::test::set_callee::<ink::env::DefaultEnvironment>(env.contract_id);
>>>>>>> 1cf3a526

            // Crear una elección
            let eleccion_id = env
                .contract
                .crear_eleccion(
                    String::from("Presidente"),
<<<<<<< HEAD
                    1,
                    0,
                    2,
                    2,
                    1970,
                    2,
                    0,
                    2,
                    2,
=======
                    0,
                    0,
                    2,
                    1,
                    1970,
                    0,
                    0,
                    3,
                    1,
>>>>>>> 1cf3a526
                    1970,
                )
                .unwrap();

<<<<<<< HEAD
            // establecer con fines de pruebas el id del contrato reportes igual al administrador
            env.contract
                .delegar_contrato_reportes(env.contract_id)
                .unwrap();

            // Intento votar en una eleccion que no existe
            assert_eq!(
                env.contract.votar(u32::MAX,env.accounts.bob),
                Err(Error::VotacionNoExiste)
            );

            // Establecer el tiempo del bloque en uno válido para registrarse, 01/01/1970 00:00hs
            ink::env::test::set_block_timestamp::<DefaultEnvironment>(0);
            
            // Alice se registra en la elección como `Rol::Candidato`
            ink::env::test::set_caller::<ink::env::DefaultEnvironment>(env.accounts.alice);
            env.contract
                .registrar_en_eleccion(eleccion_id, Rol::Candidato)
                .unwrap();

            // Bob se registra en la elección como `Rol::Candidato`
            ink::env::test::set_caller::<ink::env::DefaultEnvironment>(env.accounts.bob);
            env.contract
                .registrar_en_eleccion(eleccion_id, Rol::Candidato)
                .unwrap();

            // Charlie se registra en la elección como `Rol::Candidato`
            ink::env::test::set_caller::<ink::env::DefaultEnvironment>(env.accounts.charlie);
            env.contract
                .registrar_en_eleccion(eleccion_id, Rol::Candidato)
                .unwrap();

            // Django se registra en la elección como `Rol::Votante`
            ink::env::test::set_caller::<ink::env::DefaultEnvironment>(env.accounts.django);
            env.contract
                .registrar_en_eleccion(eleccion_id, Rol::Votante)
                .unwrap();

            ink::env::test::set_caller::<ink::env::DefaultEnvironment>(env.contract_id);
            // Admin aprueba a Alice como Candidato
=======
            // Establecer el tiempo del bloque en uno válido para registrarse, 01/01/1970 00:00hs
            ink::env::test::set_block_timestamp::<DefaultEnvironment>(0);

            // Alice se registra en la elección como `Rol::Candidato`
            ink::env::test::set_caller::<ink::env::DefaultEnvironment>(env.accounts.alice);
            assert!(env
                .contract
                .registrar_en_eleccion(eleccion_id, Rol::Candidato)
                .is_ok());

            // Bob se registra en la elección como `Rol::Candidato`
            ink::env::test::set_caller::<ink::env::DefaultEnvironment>(env.accounts.bob);
            assert!(env
                .contract
                .registrar_en_eleccion(eleccion_id, Rol::Candidato)
                .is_ok());

            // Charlie se registra en la elección como `Rol::Votante`
            ink::env::test::set_caller::<ink::env::DefaultEnvironment>(env.accounts.charlie);
            assert!(env
                .contract
                .registrar_en_eleccion(eleccion_id, Rol::Votante)
                .is_ok());

            // Django se registra en la elección como `Rol::Votante`
            ink::env::test::set_caller::<ink::env::DefaultEnvironment>(env.accounts.django);
            assert!(env
                .contract
                .registrar_en_eleccion(eleccion_id, Rol::Votante)
                .is_ok());

            // Admin apruba a todos
            ink::env::test::set_caller::<ink::env::DefaultEnvironment>(env.contract_id);
>>>>>>> 1cf3a526
            env.contract
                .cambiar_estado_aprobacion(
                    eleccion_id,
                    env.accounts.alice,
                    Rol::Candidato,
                    EstadoAprobacion::Aprobado,
                )
                .unwrap();
<<<<<<< HEAD

            // Admin rechaza a Bob como Candidato
=======
>>>>>>> 1cf3a526
            env.contract
                .cambiar_estado_aprobacion(
                    eleccion_id,
                    env.accounts.bob,
                    Rol::Candidato,
<<<<<<< HEAD
                    EstadoAprobacion::Rechazado,
                )
                .unwrap();

            // Admin aprueba a Django como Votante
            env.contract
                .cambiar_estado_aprobacion(
                    eleccion_id,
                    env.accounts.django,
                    Rol::Votante,
                    EstadoAprobacion::Aprobado,
                )
                .unwrap();

            // Establecer el tiempo del bloque en uno válido para votar, 02/02/1970 00:11hs
            ink::env::test::set_block_timestamp::<DefaultEnvironment>(2768460000);

            // Intento votar en una eleccion con un votante invalido
            ink::env::test::set_caller::<ink::env::DefaultEnvironment>(env.accounts.frank);
            assert_eq!(
                env.contract.votar(eleccion_id,env.accounts.alice),
                Err(Error::VotanteNoExistente)
            );

            // Intento votar a un candidato invalido en una eleccion 
            ink::env::test::set_caller::<ink::env::DefaultEnvironment>(env.accounts.django);
            assert_eq!(
                env.contract.votar(eleccion_id,env.accounts.frank),
                Err(Error::CandidatoNoExistente)
            );

            // Django vota a Alice
            ink::env::test::set_caller::<ink::env::DefaultEnvironment>(env.accounts.django);
            env.contract.votar(eleccion_id, env.accounts.alice).unwrap();

            // Django intenta volver a votar a Alice
            assert_eq!(
                env.contract.votar(eleccion_id,env.accounts.alice),
                Err(Error::VotanteYaVoto)
            );

            // Establecer el tiempo del bloque en uno en que la elección haya finalizado
            ink::env::test::set_block_timestamp::<DefaultEnvironment>(9999999999);

            // Pido los candidatos aprobados
            ink::env::test::set_caller::<ink::env::DefaultEnvironment>(env.contract_id);
            let candidatos = env.contract.get_candidatos(eleccion_id).unwrap();
            let alice = env.accounts.alice;
            // La candidata debe ser Alice ya que es la unica aprobada
            let response = vec![
                (1, env.contract.usuarios.get(alice).unwrap()),
            ];
            assert_eq!(candidatos, response);
        }

        #[ink::test]
        fn probar_es_contrato_reportes() {
            // Inicializar sistema con usuarios registrados
            let mut env = ContractEnv::new_inicializado();

            // Probar el valor por defecto de contrato_reportes
            assert_eq!(env.contract.es_contrato_reportes(),false);

            // Cambio el AccountId de contrato_reportes
            ink::env::test::set_caller::<ink::env::DefaultEnvironment>(env.contract.admin);
            env.contract.delegar_contrato_reportes(env.accounts.bob).unwrap();

            // Llamo al metodo con Alice
            ink::env::test::set_caller::<ink::env::DefaultEnvironment>(env.accounts.alice);
            assert_eq!(env.contract.es_contrato_reportes(),false);
            
            // Llamo al metodo con bob
            ink::env::test::set_caller::<ink::env::DefaultEnvironment>(env.accounts.bob);
            assert_eq!(env.contract.es_contrato_reportes(),true);
        }

        #[ink::test]
        fn probar_get_info_votantes_aprobados() {
            // inicializar sistema con usuarios registrados
            let mut env = ContractEnv::new_inicializado();
            ink::env::test::set_callee::<ink::env::DefaultEnvironment>(env.contract_id);
            ink::env::test::set_caller::<ink::env::DefaultEnvironment>(env.contract_id);

            // Crear una elección
            let eleccion_id = env
                .contract
                .crear_eleccion(
                    String::from("Presidente"),
                    1,
                    0,
                    2,
                    2,
                    1970,
                    2,
                    0,
                    2,
                    2,
                    1970,
                )
                .unwrap();

            // establecer con fines de pruebas el id del contrato reportes igual al administrador
            env.contract
                .delegar_contrato_reportes(env.contract_id)
                .unwrap();

            // Intento llamar al metodo con una eleccion que no existe
            assert_eq!(
                env.contract.get_info_votantes_aprobados(u32::MAX),
                Err(Error::VotacionNoExiste)
            );

            // Llamo al metodo con una eleccion sin votantes
            assert!(env.contract.get_info_votantes_aprobados(eleccion_id).unwrap().is_empty());

            // Establecer el tiempo del bloque en uno válido para registrarse, 01/01/1970 00:00hs
            ink::env::test::set_block_timestamp::<DefaultEnvironment>(0);

            // Alice se registra en la elección como `Rol::Votante`
            ink::env::test::set_caller::<ink::env::DefaultEnvironment>(env.accounts.alice);
            env.contract
                .registrar_en_eleccion(eleccion_id, Rol::Votante)
                .unwrap();

            // Bob se registra en la elección como `Rol::Votante`
            ink::env::test::set_caller::<ink::env::DefaultEnvironment>(env.accounts.bob);
            env.contract
                .registrar_en_eleccion(eleccion_id, Rol::Votante)
                .unwrap();

            // Charlie se registra en la elección como `Rol::Votante`
            ink::env::test::set_caller::<ink::env::DefaultEnvironment>(env.accounts.charlie);
            env.contract
                .registrar_en_eleccion(eleccion_id, Rol::Votante)
                .unwrap();

            // Django se registra en la elección como `Rol::Votante`
            ink::env::test::set_caller::<ink::env::DefaultEnvironment>(env.accounts.django);
            env.contract
                .registrar_en_eleccion(eleccion_id, Rol::Votante)
                .unwrap();

            // Django intenta llamar al metodo
            assert_eq!(
                env.contract.get_info_votantes_aprobados(u32::MAX),
                Err(Error::PermisosInsuficientes)
            );

            // Admin aprueba a Alice como Votante
            ink::env::test::set_caller::<ink::env::DefaultEnvironment>(env.contract_id);
            env.contract
                .cambiar_estado_aprobacion(
                    eleccion_id,
                    env.accounts.alice,
=======
                    EstadoAprobacion::Aprobado,
                )
                .unwrap();
            env.contract
                .cambiar_estado_aprobacion(
                    eleccion_id,
                    env.accounts.charlie,
>>>>>>> 1cf3a526
                    Rol::Votante,
                    EstadoAprobacion::Aprobado,
                )
                .unwrap();
<<<<<<< HEAD

            // Admin rechaza a Bob como Votante
            env.contract
                .cambiar_estado_aprobacion(
                    eleccion_id,
                    env.accounts.bob,
                    Rol::Votante,
                    EstadoAprobacion::Rechazado,
                )
                .unwrap();

            // Admin aprueba a Charlie como Votante
            env.contract
                .cambiar_estado_aprobacion(
                    eleccion_id,
                    env.accounts.charlie,
=======
            env.contract
                .cambiar_estado_aprobacion(
                    eleccion_id,
                    env.accounts.django,
>>>>>>> 1cf3a526
                    Rol::Votante,
                    EstadoAprobacion::Aprobado,
                )
                .unwrap();

<<<<<<< HEAD
            // Llamo al metodo correctamente
            let info_votantes = env.contract.get_info_votantes_aprobados(eleccion_id).unwrap();
            let alice = env.accounts.alice;
            let charlie = env.accounts.charlie;
            // Los votantes deben ser Alice y Charlie ya que son los unicos aprobados
            let response = vec![
                (alice, env.contract.usuarios.get(alice).unwrap()),
                (charlie, env.contract.usuarios.get(charlie).unwrap()),
            ];
            assert_eq!(info_votantes, response);
        }

        #[ink::test]
        fn probar_get_votantes_aprobados() {
            // Inicializar sistema con usuarios registrados
            let mut env = ContractEnv::new_inicializado();
            ink::env::test::set_callee::<ink::env::DefaultEnvironment>(env.contract_id);
            ink::env::test::set_caller::<ink::env::DefaultEnvironment>(env.contract_id);

            // Crear una elección
            let eleccion_id = env
                .contract
                .crear_eleccion(
                    String::from("Presidente"),
                    1,
                    0,
                    2,
                    2,
                    1970,
                    2,
                    0,
                    2,
                    2,
                    1970,
                )
                .unwrap();

            // Establecer con fines de pruebas el id del contrato reportes igual al administrador
            env.contract
                .delegar_contrato_reportes(env.contract_id)
                .unwrap();

            // Intento llamar al metodo con una eleccion que no existe
            assert_eq!(
                env.contract.get_votantes_aprobados(u32::MAX),
                Err(Error::VotacionNoExiste)
            );

            // Llamo al metodo con una eleccion sin votantes
            assert!(env.contract.get_votantes_aprobados(eleccion_id).unwrap().is_empty());

            // Establecer el tiempo del bloque en uno válido para registrarse, 01/01/1970 00:00hs
            ink::env::test::set_block_timestamp::<DefaultEnvironment>(0);

            // Alice se registra en la elección como `Rol::Votante`
            ink::env::test::set_caller::<ink::env::DefaultEnvironment>(env.accounts.alice);
            env.contract
                .registrar_en_eleccion(eleccion_id, Rol::Votante)
                .unwrap();

            // Bob se registra en la elección como `Rol::Votante`
            ink::env::test::set_caller::<ink::env::DefaultEnvironment>(env.accounts.bob);
            env.contract
                .registrar_en_eleccion(eleccion_id, Rol::Votante)
                .unwrap();

            // Charlie se registra en la elección como `Rol::Votante`
            ink::env::test::set_caller::<ink::env::DefaultEnvironment>(env.accounts.charlie);
            env.contract
                .registrar_en_eleccion(eleccion_id, Rol::Votante)
                .unwrap();

            // Django se registra en la elección como `Rol::Votante`
            ink::env::test::set_caller::<ink::env::DefaultEnvironment>(env.accounts.django);
            env.contract
                .registrar_en_eleccion(eleccion_id, Rol::Votante)
                .unwrap();

            // Django intenta llamar al metodo
            assert_eq!(
                env.contract.get_votantes_aprobados(u32::MAX),
                Err(Error::PermisosInsuficientes)
            );

            // Admin aprueba a Alice como Votante
            ink::env::test::set_caller::<ink::env::DefaultEnvironment>(env.contract_id);
            env.contract
                .cambiar_estado_aprobacion(
                    eleccion_id,
                    env.accounts.alice,
                    Rol::Votante,
                    EstadoAprobacion::Aprobado,
                )
                .unwrap();

            // Admin rechaza a Bob como Votante
            env.contract
                .cambiar_estado_aprobacion(
                    eleccion_id,
                    env.accounts.bob,
                    Rol::Votante,
                    EstadoAprobacion::Rechazado,
                )
                .unwrap();

            // Admin aprueba a Charlie como Votante
            env.contract
                .cambiar_estado_aprobacion(
                    eleccion_id,
                    env.accounts.charlie,
                    Rol::Votante,
                    EstadoAprobacion::Aprobado,
                )
                .unwrap();

            // Llamo al metodo correctamente
            let info_votantes = env.contract.get_votantes_aprobados(eleccion_id).unwrap();
            // Los votantes deben ser Alice y Charlie ya que son los unicos aprobados
            let response = env.contract.elecciones.get(eleccion_id -1).unwrap().votantes_aprobados;
            assert_eq!(info_votantes, response);
        }

        #[ink::test]
        fn probar_get_usuarios() {
            // Inicializar sistema con usuarios registrados
            let mut env = ContractEnv::new_inicializado();
            ink::env::test::set_callee::<ink::env::DefaultEnvironment>(env.contract_id);
            ink::env::test::set_caller::<ink::env::DefaultEnvironment>(env.contract_id);

            // Establecer con fines de pruebas el id del contrato reportes igual al administrador
            env.contract
                .delegar_contrato_reportes(env.contract_id)
                .unwrap();

            // Intento llamar al metodo con un usuario que no existe
            assert_eq!(
                env.contract.get_usuarios(AccountId::from([9; 32])),
                Err(Error::UsuarioNoExistente)
            );

            // Django intenta llamar al metodo
            ink::env::test::set_caller::<ink::env::DefaultEnvironment>(env.accounts.django);
            assert_eq!(
                env.contract.get_usuarios(env.accounts.alice),
                Err(Error::PermisosInsuficientes)
            );

            // Llamo al metodo correctamente
            ink::env::test::set_caller::<ink::env::DefaultEnvironment>(env.contract_id);
            let alice_id = env.accounts.alice;
            let alice = env.contract.usuarios.get(alice_id).unwrap();
            assert_eq!(env.contract.get_usuarios(alice_id).unwrap(),alice);
            let charlie_id = env.accounts.charlie;
            let charlie = env.contract.usuarios.get(charlie_id).unwrap();
            assert_eq!(env.contract.get_usuarios(charlie_id).unwrap(),charlie);
        }

        #[ink::test]
        fn probar_delegar_contrato_reportes() {
            // Inicializar sistema con usuarios registrados
            let mut env = ContractEnv::new_inicializado();
            ink::env::test::set_callee::<ink::env::DefaultEnvironment>(env.contract_id);
            
            // Django intenta llamar al metodo
            ink::env::test::set_caller::<ink::env::DefaultEnvironment>(env.accounts.django);
            assert_eq!(
                env.contract.delegar_contrato_reportes(env.accounts.alice),
                Err(Error::PermisosInsuficientes)
            );
            
            ink::env::test::set_caller::<ink::env::DefaultEnvironment>(env.contract_id);
            // Llamo al metodo correctamente
            env.contract
                .delegar_contrato_reportes(env.contract_id)
                .unwrap();
=======
            // No se puede votar antes de que comience la elección
            ink::env::test::set_caller::<ink::env::DefaultEnvironment>(env.accounts.django);
            assert_eq!(
                env.contract
                    .votar(eleccion_id, env.accounts.alice)
                    .unwrap_err()
                    .to_string(),
                Error::VotacionNoIniciada {}.to_string()
            );

            // Establecer el tiempo para que la eleccion este en curso
            ink::env::test::set_block_timestamp::<DefaultEnvironment>(115205000);

            // Charlie vota a Alice
            ink::env::test::set_caller::<ink::env::DefaultEnvironment>(env.accounts.charlie);
            env.contract.votar(eleccion_id, env.accounts.alice).unwrap();

            // Django vota a Alice
            ink::env::test::set_caller::<ink::env::DefaultEnvironment>(env.accounts.django);
            assert!(env.contract.votar(eleccion_id, env.accounts.alice).is_ok());

            // Django ya votó, no puede volver a votar
            ink::env::test::set_caller::<ink::env::DefaultEnvironment>(env.accounts.django);
            assert_eq!(
                env.contract
                    .votar(eleccion_id, env.accounts.alice)
                    .unwrap_err()
                    .to_string(),
                Error::VotanteYaVoto {}.to_string()
            );

            // Establecer el tiempo para que la eleccion haya finalizado
            ink::env::test::set_block_timestamp::<DefaultEnvironment>(99999999999);

            // verificar votos
            ink::env::test::set_caller::<ink::env::DefaultEnvironment>(env.contract_id);
            env.contract
                .delegar_contrato_reportes(env.contract_id)
                .unwrap();
            let c = env.contract.get_candidatos(eleccion_id).unwrap();
            assert_eq!(c[0].get_votos(), 2);
            assert_eq!(c[1].get_votos(), 0);
>>>>>>> 1cf3a526
        }
    }
}<|MERGE_RESOLUTION|>--- conflicted
+++ resolved
@@ -3,13 +3,9 @@
 pub use self::sistema_votacion::SistemaVotacion;
 pub use self::sistema_votacion::SistemaVotacionRef;
 
-<<<<<<< HEAD
-mod candidato;
+pub mod candidato;
 pub mod usuario;
 pub mod votante;
-=======
-pub mod candidato;
->>>>>>> 1cf3a526
 pub mod eleccion;
 pub mod enums;
 mod fecha;
@@ -156,16 +152,16 @@
             Ok(())
         }
 
-        /// Retorna un vector con `AccountId` e informacion de votantes o candidatos, 
+        /// Retorna un vector con `AccountId` e informacion de votantes o candidatos,
         /// según el `Rol` especificado, para elección `id_elección`.
         ///
         /// Solo contendrá **usuarios registrados** que no han sido verificados por el administrador para esa
         /// elección. Éste método no verifica que el usuario exista en el sistema,
         /// esto ocurre cuando el usuario se registra como votante o candidato.
         /// Si el invocante no es administrador retorna `Error:PermisosInsuficientes`
-        /// 
+        ///
         /// # Panics
-        /// Produce panic si el usuario de la elección 
+        /// Produce panic si el usuario de la elección
         /// no existe en el sistema.
         #[ink(message)]
         pub fn consultar_miembros_no_verificados(
@@ -179,7 +175,7 @@
 
             if let Some(eleccion) = self.elecciones.get(id_eleccion - 1) {
                 let id_miembros = eleccion.get_no_verificados(&rol);
-                
+
                 let miembros = id_miembros.iter().map(|id| {
                     let Some(u) = self.usuarios.get(id) else {
                         panic!("{}", Error::UsuarioNoExistente);
@@ -196,10 +192,10 @@
 
         /// Retorna un vector con el `AccountId`, nombre y apellido de los candidatos de
         /// determinada elección que fueron aprobados.
-        /// 
+        ///
         /// Permite a cualquier miembro registrado y aprobado de una elección
         /// conocer los candidatos disponibles.
-        /// 
+        ///
         /// # Panics
         /// Produce panic si el candidato registrado en la eleccion no
         /// se encuentra registrado en el sistema.
@@ -212,7 +208,7 @@
                 if !self.es_admin() && !eleccion.existe_miembro_aprobado(&self.env().caller()) {
                     return Err(Error::PermisosInsuficientes);
                 }
-                
+
                 let id_candidatos = eleccion.get_candidatos_verificados();
 
                 let candidatos = id_candidatos.iter().map(|id| {
@@ -220,7 +216,7 @@
                         panic!("{}", Error::UsuarioNoExistente);
                     };
 
-                    (id.clone(), u.nombre.clone(), u.apellido.clone()) 
+                    (id.clone(), u.nombre.clone(), u.apellido.clone())
                 }).collect();
 
                 Ok(candidatos)
@@ -1063,9 +1059,9 @@
             assert!(env
                 .contract
                 .cambiar_estado_aprobacion(
-                    eleccion_id, 
-                    env.accounts.alice, 
-                    Rol::Candidato, 
+                    eleccion_id,
+                    env.accounts.alice,
+                    Rol::Candidato,
                     EstadoAprobacion::Aprobado,
                 )
             .is_ok());
@@ -1074,9 +1070,9 @@
             assert!(env
                 .contract
                 .cambiar_estado_aprobacion(
-                    eleccion_id, 
-                    env.accounts.bob, 
-                    Rol::Votante, 
+                    eleccion_id,
+                    env.accounts.bob,
+                    Rol::Votante,
                     EstadoAprobacion::Rechazado,
                 )
             .is_ok());
@@ -1367,7 +1363,7 @@
                 env.contract.get_candidatos(eleccion_id),
                 Err(Error::VotacionNoIniciada)
             );
-            
+
             // Alice se registra en la elección como `Rol::Candidato`
             ink::env::test::set_caller::<ink::env::DefaultEnvironment>(env.accounts.alice);
             env.contract
@@ -1492,20 +1488,14 @@
         fn probar_votar() {
             // inicializar sistema con usuarios registrados
             let mut env = ContractEnv::new_inicializado();
-<<<<<<< HEAD
             ink::env::test::set_callee::<ink::env::DefaultEnvironment>(env.contract_id);
             ink::env::test::set_caller::<ink::env::DefaultEnvironment>(env.contract_id);
-=======
-            ink::env::test::set_caller::<ink::env::DefaultEnvironment>(env.contract_id);
-            ink::env::test::set_callee::<ink::env::DefaultEnvironment>(env.contract_id);
->>>>>>> 1cf3a526
 
             // Crear una elección
             let eleccion_id = env
                 .contract
                 .crear_eleccion(
                     String::from("Presidente"),
-<<<<<<< HEAD
                     1,
                     0,
                     2,
@@ -1515,22 +1505,10 @@
                     0,
                     2,
                     2,
-=======
-                    0,
-                    0,
-                    2,
-                    1,
                     1970,
-                    0,
-                    0,
-                    3,
-                    1,
->>>>>>> 1cf3a526
-                    1970,
-                )
-                .unwrap();
-
-<<<<<<< HEAD
+                )
+                .unwrap();
+
             // establecer con fines de pruebas el id del contrato reportes igual al administrador
             env.contract
                 .delegar_contrato_reportes(env.contract_id)
@@ -1544,7 +1522,7 @@
 
             // Establecer el tiempo del bloque en uno válido para registrarse, 01/01/1970 00:00hs
             ink::env::test::set_block_timestamp::<DefaultEnvironment>(0);
-            
+
             // Alice se registra en la elección como `Rol::Candidato`
             ink::env::test::set_caller::<ink::env::DefaultEnvironment>(env.accounts.alice);
             env.contract
@@ -1571,41 +1549,6 @@
 
             ink::env::test::set_caller::<ink::env::DefaultEnvironment>(env.contract_id);
             // Admin aprueba a Alice como Candidato
-=======
-            // Establecer el tiempo del bloque en uno válido para registrarse, 01/01/1970 00:00hs
-            ink::env::test::set_block_timestamp::<DefaultEnvironment>(0);
-
-            // Alice se registra en la elección como `Rol::Candidato`
-            ink::env::test::set_caller::<ink::env::DefaultEnvironment>(env.accounts.alice);
-            assert!(env
-                .contract
-                .registrar_en_eleccion(eleccion_id, Rol::Candidato)
-                .is_ok());
-
-            // Bob se registra en la elección como `Rol::Candidato`
-            ink::env::test::set_caller::<ink::env::DefaultEnvironment>(env.accounts.bob);
-            assert!(env
-                .contract
-                .registrar_en_eleccion(eleccion_id, Rol::Candidato)
-                .is_ok());
-
-            // Charlie se registra en la elección como `Rol::Votante`
-            ink::env::test::set_caller::<ink::env::DefaultEnvironment>(env.accounts.charlie);
-            assert!(env
-                .contract
-                .registrar_en_eleccion(eleccion_id, Rol::Votante)
-                .is_ok());
-
-            // Django se registra en la elección como `Rol::Votante`
-            ink::env::test::set_caller::<ink::env::DefaultEnvironment>(env.accounts.django);
-            assert!(env
-                .contract
-                .registrar_en_eleccion(eleccion_id, Rol::Votante)
-                .is_ok());
-
-            // Admin apruba a todos
-            ink::env::test::set_caller::<ink::env::DefaultEnvironment>(env.contract_id);
->>>>>>> 1cf3a526
             env.contract
                 .cambiar_estado_aprobacion(
                     eleccion_id,
@@ -1614,17 +1557,13 @@
                     EstadoAprobacion::Aprobado,
                 )
                 .unwrap();
-<<<<<<< HEAD
 
             // Admin rechaza a Bob como Candidato
-=======
->>>>>>> 1cf3a526
             env.contract
                 .cambiar_estado_aprobacion(
                     eleccion_id,
                     env.accounts.bob,
                     Rol::Candidato,
-<<<<<<< HEAD
                     EstadoAprobacion::Rechazado,
                 )
                 .unwrap();
@@ -1649,7 +1588,7 @@
                 Err(Error::VotanteNoExistente)
             );
 
-            // Intento votar a un candidato invalido en una eleccion 
+            // Intento votar a un candidato invalido en una eleccion
             ink::env::test::set_caller::<ink::env::DefaultEnvironment>(env.accounts.django);
             assert_eq!(
                 env.contract.votar(eleccion_id,env.accounts.frank),
@@ -1695,7 +1634,7 @@
             // Llamo al metodo con Alice
             ink::env::test::set_caller::<ink::env::DefaultEnvironment>(env.accounts.alice);
             assert_eq!(env.contract.es_contrato_reportes(),false);
-            
+
             // Llamo al metodo con bob
             ink::env::test::set_caller::<ink::env::DefaultEnvironment>(env.accounts.bob);
             assert_eq!(env.contract.es_contrato_reportes(),true);
@@ -1779,20 +1718,10 @@
                 .cambiar_estado_aprobacion(
                     eleccion_id,
                     env.accounts.alice,
-=======
-                    EstadoAprobacion::Aprobado,
-                )
-                .unwrap();
-            env.contract
-                .cambiar_estado_aprobacion(
-                    eleccion_id,
-                    env.accounts.charlie,
->>>>>>> 1cf3a526
                     Rol::Votante,
                     EstadoAprobacion::Aprobado,
                 )
                 .unwrap();
-<<<<<<< HEAD
 
             // Admin rechaza a Bob como Votante
             env.contract
@@ -1809,18 +1738,11 @@
                 .cambiar_estado_aprobacion(
                     eleccion_id,
                     env.accounts.charlie,
-=======
-            env.contract
-                .cambiar_estado_aprobacion(
-                    eleccion_id,
-                    env.accounts.django,
->>>>>>> 1cf3a526
                     Rol::Votante,
                     EstadoAprobacion::Aprobado,
                 )
                 .unwrap();
 
-<<<<<<< HEAD
             // Llamo al metodo correctamente
             let info_votantes = env.contract.get_info_votantes_aprobados(eleccion_id).unwrap();
             let alice = env.accounts.alice;
@@ -1983,63 +1905,19 @@
             // Inicializar sistema con usuarios registrados
             let mut env = ContractEnv::new_inicializado();
             ink::env::test::set_callee::<ink::env::DefaultEnvironment>(env.contract_id);
-            
+
             // Django intenta llamar al metodo
             ink::env::test::set_caller::<ink::env::DefaultEnvironment>(env.accounts.django);
             assert_eq!(
                 env.contract.delegar_contrato_reportes(env.accounts.alice),
                 Err(Error::PermisosInsuficientes)
             );
-            
+
             ink::env::test::set_caller::<ink::env::DefaultEnvironment>(env.contract_id);
             // Llamo al metodo correctamente
             env.contract
                 .delegar_contrato_reportes(env.contract_id)
                 .unwrap();
-=======
-            // No se puede votar antes de que comience la elección
-            ink::env::test::set_caller::<ink::env::DefaultEnvironment>(env.accounts.django);
-            assert_eq!(
-                env.contract
-                    .votar(eleccion_id, env.accounts.alice)
-                    .unwrap_err()
-                    .to_string(),
-                Error::VotacionNoIniciada {}.to_string()
-            );
-
-            // Establecer el tiempo para que la eleccion este en curso
-            ink::env::test::set_block_timestamp::<DefaultEnvironment>(115205000);
-
-            // Charlie vota a Alice
-            ink::env::test::set_caller::<ink::env::DefaultEnvironment>(env.accounts.charlie);
-            env.contract.votar(eleccion_id, env.accounts.alice).unwrap();
-
-            // Django vota a Alice
-            ink::env::test::set_caller::<ink::env::DefaultEnvironment>(env.accounts.django);
-            assert!(env.contract.votar(eleccion_id, env.accounts.alice).is_ok());
-
-            // Django ya votó, no puede volver a votar
-            ink::env::test::set_caller::<ink::env::DefaultEnvironment>(env.accounts.django);
-            assert_eq!(
-                env.contract
-                    .votar(eleccion_id, env.accounts.alice)
-                    .unwrap_err()
-                    .to_string(),
-                Error::VotanteYaVoto {}.to_string()
-            );
-
-            // Establecer el tiempo para que la eleccion haya finalizado
-            ink::env::test::set_block_timestamp::<DefaultEnvironment>(99999999999);
-
-            // verificar votos
-            ink::env::test::set_caller::<ink::env::DefaultEnvironment>(env.contract_id);
-            env.contract
-                .delegar_contrato_reportes(env.contract_id)
-                .unwrap();
-            let c = env.contract.get_candidatos(eleccion_id).unwrap();
-            assert_eq!(c[0].get_votos(), 2);
-            assert_eq!(c[1].get_votos(), 0);
->>>>>>> 1cf3a526
         }
     }
 }